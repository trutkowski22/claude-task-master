/**
 * Task Master
 * Copyright (c) 2025 Eyal Toledano, Ralph Khreish
 *
 * This software is licensed under the MIT License with Commons Clause.
 * You may use this software for any purpose, including commercial applications,
 * and modify and redistribute it freely, subject to the following restrictions:
 *
 * 1. You may not sell this software or offer it as a service.
 * 2. The origin of this software must not be misrepresented.
 * 3. Altered source versions must be plainly marked as such.
 *
 * For the full license text, see the LICENSE file in the root directory.
 */

import fs from 'fs';
import path from 'path';
import readline from 'readline';
import { fileURLToPath } from 'url';
import { dirname } from 'path';
import chalk from 'chalk';
import figlet from 'figlet';
import boxen from 'boxen';
import gradient from 'gradient-string';
import { isSilentMode } from './modules/utils.js';
import { convertAllCursorRulesToRooRules } from './modules/rule-transformer.js';

const __filename = fileURLToPath(import.meta.url);
const __dirname = dirname(__filename);

// Define log levels
const LOG_LEVELS = {
	debug: 0,
	info: 1,
	warn: 2,
	error: 3,
	success: 4
};

// Get log level from environment or default to info
const LOG_LEVEL = process.env.LOG_LEVEL
	? LOG_LEVELS[process.env.LOG_LEVEL.toLowerCase()]
	: LOG_LEVELS.info;

// Create a color gradient for the banner
const coolGradient = gradient(['#00b4d8', '#0077b6', '#03045e']);
const warmGradient = gradient(['#fb8b24', '#e36414', '#9a031e']);

// Display a fancy banner
function displayBanner() {
	if (isSilentMode()) return;

	console.clear();
	const bannerText = figlet.textSync('Task Master AI', {
		font: 'Standard',
		horizontalLayout: 'default',
		verticalLayout: 'default'
	});

	console.log(coolGradient(bannerText));

	// Add creator credit line below the banner
	console.log(
		chalk.dim('by ') + chalk.cyan.underline('https://x.com/eyaltoledano')
	);

	console.log(
		boxen(chalk.white(`${chalk.bold('Initializing')} your new project`), {
			padding: 1,
			margin: { top: 0, bottom: 1 },
			borderStyle: 'round',
			borderColor: 'cyan'
		})
	);
}

// Logging function with icons and colors
function log(level, ...args) {
	const icons = {
		debug: chalk.gray('🔍'),
		info: chalk.blue('ℹ️'),
		warn: chalk.yellow('⚠️'),
		error: chalk.red('❌'),
		success: chalk.green('✅')
	};

	if (LOG_LEVELS[level] >= LOG_LEVEL) {
		const icon = icons[level] || '';

		// Only output to console if not in silent mode
		if (!isSilentMode()) {
			if (level === 'error') {
				console.error(icon, chalk.red(...args));
			} else if (level === 'warn') {
				console.warn(icon, chalk.yellow(...args));
			} else if (level === 'success') {
				console.log(icon, chalk.green(...args));
			} else if (level === 'info') {
				console.log(icon, chalk.blue(...args));
			} else {
				console.log(icon, ...args);
			}
		}
	}

	// Write to debug log if DEBUG=true
	if (process.env.DEBUG === 'true') {
		const logMessage = `[${level.toUpperCase()}] ${args.join(' ')}\n`;
		fs.appendFileSync('init-debug.log', logMessage);
	}
}

// Function to create directory if it doesn't exist
function ensureDirectoryExists(dirPath) {
	if (!fs.existsSync(dirPath)) {
		fs.mkdirSync(dirPath, { recursive: true });
		log('info', `Created directory: ${dirPath}`);
	}
}

// Function to add shell aliases to the user's shell configuration
function addShellAliases() {
	const homeDir = process.env.HOME || process.env.USERPROFILE;
	let shellConfigFile;

	// Determine which shell config file to use
	if (process.env.SHELL?.includes('zsh')) {
		shellConfigFile = path.join(homeDir, '.zshrc');
	} else if (process.env.SHELL?.includes('bash')) {
		shellConfigFile = path.join(homeDir, '.bashrc');
	} else {
		log('warn', 'Could not determine shell type. Aliases not added.');
		return false;
	}

	try {
		// Check if file exists
		if (!fs.existsSync(shellConfigFile)) {
			log(
				'warn',
				`Shell config file ${shellConfigFile} not found. Aliases not added.`
			);
			return false;
		}

		// Check if aliases already exist
		const configContent = fs.readFileSync(shellConfigFile, 'utf8');
		if (configContent.includes("alias tm='task-master'")) {
			log('info', 'Task Master aliases already exist in shell config.');
			return true;
		}

		// Add aliases to the shell config file
		const aliasBlock = `
# Task Master aliases added on ${new Date().toLocaleDateString()}
alias tm='task-master'
alias taskmaster='task-master'
`;

		fs.appendFileSync(shellConfigFile, aliasBlock);
		log('success', `Added Task Master aliases to ${shellConfigFile}`);
		log(
			'info',
			'To use the aliases in your current terminal, run: source ' +
				shellConfigFile
		);

		return true;
	} catch (error) {
		log('error', `Failed to add aliases: ${error.message}`);
		return false;
	}
}

// Function to copy a file from the package to the target directory
function copyTemplateFile(templateName, targetPath, replacements = {}) {
	// Get the file content from the appropriate source directory
	let sourcePath;

	// Map template names to their actual source paths
	switch (templateName) {
		case 'scripts_README.md':
			sourcePath = path.join(__dirname, '..', 'assets', 'scripts_README.md');
			break;
		case 'dev_workflow.mdc':
			sourcePath = path.join(
				__dirname,
				'..',
				'.cursor',
				'rules',
				'dev_workflow.mdc'
			);
			break;
		case 'taskmaster.mdc':
			sourcePath = path.join(
				__dirname,
				'..',
				'.cursor',
				'rules',
				'taskmaster.mdc'
			);
			break;
		case 'cursor_rules.mdc':
			sourcePath = path.join(
				__dirname,
				'..',
				'.cursor',
				'rules',
				'cursor_rules.mdc'
			);
			break;
		case 'self_improve.mdc':
			sourcePath = path.join(
				__dirname,
				'..',
				'.cursor',
				'rules',
				'self_improve.mdc'
			);
			break;
		case 'README-task-master.md':
			sourcePath = path.join(__dirname, '..', 'README-task-master.md');
			break;
		case 'windsurfrules':
			sourcePath = path.join(__dirname, '..', 'assets', '.windsurfrules');
			break;
		case '.roomodes':
			sourcePath = path.join(__dirname, '..', 'assets', 'roocode', '.roomodes');
			break;
		case 'architect-rules':
		case 'ask-rules':
		case 'boomerang-rules':
		case 'code-rules':
		case 'debug-rules':
		case 'test-rules':
			// Extract the mode name from the template name (e.g., 'architect' from 'architect-rules')
			const mode = templateName.split('-')[0];
			sourcePath = path.join(
				__dirname,
				'..',
				'assets',
				'roocode',
				'.roo',
				`rules-${mode}`,
				templateName
			);
			break;
		default:
			// For other files like env.example, gitignore, etc. that don't have direct equivalents
			sourcePath = path.join(__dirname, '..', 'assets', templateName);
	}

	// Check if the source file exists
	if (!fs.existsSync(sourcePath)) {
		// Fall back to templates directory for files that might not have been moved yet
		sourcePath = path.join(__dirname, '..', 'assets', templateName);
		if (!fs.existsSync(sourcePath)) {
			log('error', `Source file not found: ${sourcePath}`);
			return;
		}
	}

	let content = fs.readFileSync(sourcePath, 'utf8');

	// Replace placeholders with actual values
	Object.entries(replacements).forEach(([key, value]) => {
		const regex = new RegExp(`\\{\\{${key}\\}\\}`, 'g');
		content = content.replace(regex, value);
	});

	// Handle special files that should be merged instead of overwritten
	if (fs.existsSync(targetPath)) {
		const filename = path.basename(targetPath);

		// Handle .gitignore - append lines that don't exist
		if (filename === '.gitignore') {
			log('info', `${targetPath} already exists, merging content...`);
			const existingContent = fs.readFileSync(targetPath, 'utf8');
			const existingLines = new Set(
				existingContent.split('\n').map((line) => line.trim())
			);
			const newLines = content
				.split('\n')
				.filter((line) => !existingLines.has(line.trim()));

			if (newLines.length > 0) {
				// Add a comment to separate the original content from our additions
				const updatedContent =
					existingContent.trim() +
					'\n\n# Added by Claude Task Master\n' +
					newLines.join('\n');
				fs.writeFileSync(targetPath, updatedContent);
				log('success', `Updated ${targetPath} with additional entries`);
			} else {
				log('info', `No new content to add to ${targetPath}`);
			}
			return;
		}

		// Handle .windsurfrules - append the entire content
		if (filename === '.windsurfrules') {
			log(
				'info',
				`${targetPath} already exists, appending content instead of overwriting...`
			);
			const existingContent = fs.readFileSync(targetPath, 'utf8');

			// Add a separator comment before appending our content
			const updatedContent =
				existingContent.trim() +
				'\n\n# Added by Task Master - Development Workflow Rules\n\n' +
				content;
			fs.writeFileSync(targetPath, updatedContent);
			log('success', `Updated ${targetPath} with additional rules`);
			return;
		}

		// Handle README.md - offer to preserve or create a different file
		if (filename === 'README-task-master.md') {
			log('info', `${targetPath} already exists`);
			// Create a separate README file specifically for this project
			const taskMasterReadmePath = path.join(
				path.dirname(targetPath),
				'README-task-master.md'
			);
			fs.writeFileSync(taskMasterReadmePath, content);
			log(
				'success',
				`Created ${taskMasterReadmePath} (preserved original README-task-master.md)`
			);
			return;
		}

		// For other files, warn and prompt before overwriting
		log('warn', `${targetPath} already exists, skipping.`);
		return;
	}

	// If the file doesn't exist, create it normally
	fs.writeFileSync(targetPath, content);
	log('info', `Created file: ${targetPath}`);
}

// Main function to initialize a new project (No longer needs isInteractive logic)
async function initializeProject(options = {}) {
	// Receives options as argument
	// Only display banner if not in silent mode
	if (!isSilentMode()) {
		displayBanner();
	}

	// Debug logging only if not in silent mode
	if (!isSilentMode()) {
		console.log('===== DEBUG: INITIALIZE PROJECT OPTIONS RECEIVED =====');
		console.log('Full options object:', JSON.stringify(options));
		console.log('options.yes:', options.yes);
		console.log('==================================================');
	}

<<<<<<< HEAD
	const skipPrompts = options.yes || (options.name && options.description);

=======
	// Determine if we should skip prompts based on the passed options
	const skipPrompts = options.yes;
>>>>>>> e69a47d3
	if (!isSilentMode()) {
		console.log('Skip prompts determined:', skipPrompts);
	}

	if (skipPrompts) {
		if (!isSilentMode()) {
			console.log('SKIPPING PROMPTS - Using defaults or provided values');
		}

<<<<<<< HEAD
		// Use provided options or defaults
		const projectName = options.name || 'task-master-project';
		const projectDescription =
			options.description || 'A project managed with Task Master AI';
		const projectVersion = options.version || '0.1.0';
		const authorName = options.author || 'Vibe coder';
=======
		// We no longer need these variables
>>>>>>> e69a47d3
		const dryRun = options.dryRun || false;
		const addAliases = options.aliases || false;

		if (dryRun) {
			log('info', 'DRY RUN MODE: No files will be modified');
			log('info', 'Would initialize Task Master project');
			log('info', 'Would create/update necessary project files');
			if (addAliases) {
				log('info', 'Would add shell aliases for task-master');
			}
			return {
				dryRun: true
			};
		}

<<<<<<< HEAD
		// Call createProjectStructure (no need for isInteractive flag)
		createProjectStructure(
			projectName,
			projectDescription,
			projectVersion,
			authorName,
			skipInstall,
			addAliases,
			dryRun // Pass dryRun
		);
=======
		// Create structure using only necessary values
		createProjectStructure(addAliases);
>>>>>>> e69a47d3
	} else {
		// Interactive logic
		log('info', 'Required options not provided, proceeding with prompts.');
		const rl = readline.createInterface({
			input: process.stdin,
			output: process.stdout
		});

		try {
<<<<<<< HEAD
			// Prompt user for input...
			const projectName = await promptQuestion(
				rl,
				chalk.cyan('Enter project name: ')
			);
			const projectDescription = await promptQuestion(
				rl,
				chalk.cyan('Enter project description: ')
			);
			const projectVersionInput = await promptQuestion(
				rl,
				chalk.cyan('Enter project version (default: 1.0.0): ')
			);
			const authorName = await promptQuestion(
				rl,
				chalk.cyan('Enter your name: ')
			);
=======
			// Only prompt for shell aliases
>>>>>>> e69a47d3
			const addAliasesInput = await promptQuestion(
				rl,
				chalk.cyan(
					'Add shell aliases for task-master? This lets you type "tm" instead of "task-master" (Y/n): '
				)
			);
			const addAliasesPrompted = addAliasesInput.trim().toLowerCase() !== 'n';

			// Confirm settings...
			console.log('\nTask Master Project settings:');
			console.log(
				chalk.blue(
					'Add shell aliases (so you can use "tm" instead of "task-master"):'
				),
				chalk.white(addAliasesPrompted ? 'Yes' : 'No')
			);

			const confirmInput = await promptQuestion(
				rl,
				chalk.yellow('\nDo you want to continue with these settings? (Y/n): ')
			);
			const shouldContinue = confirmInput.trim().toLowerCase() !== 'n';
			rl.close();

			if (!shouldContinue) {
				log('info', 'Project initialization cancelled by user');
				process.exit(0);
				return;
			}

<<<<<<< HEAD
=======
			// Still respect dryRun if passed initially even when prompting
>>>>>>> e69a47d3
			const dryRun = options.dryRun || false;

			if (dryRun) {
				log('info', 'DRY RUN MODE: No files will be modified');
				log('info', 'Would initialize Task Master project');
				log('info', 'Would create/update necessary project files');
				if (addAliasesPrompted) {
					log('info', 'Would add shell aliases for task-master');
				}
				return {
					dryRun: true
				};
			}

<<<<<<< HEAD
			// Call createProjectStructure (no need for isInteractive flag)
			createProjectStructure(
				projectName,
				projectDescription,
				projectVersion,
				authorName,
				skipInstall,
				addAliasesPrompted,
				dryRun // Pass dryRun
			);
=======
			// Create structure using only necessary values
			createProjectStructure(addAliasesPrompted);
>>>>>>> e69a47d3
		} catch (error) {
			rl.close();
			log('error', `Error during initialization process: ${error.message}`);
			process.exit(1);
		}
	}
}

// Helper function to promisify readline question
function promptQuestion(rl, question) {
	return new Promise((resolve) => {
		rl.question(question, (answer) => {
			resolve(answer);
		});
	});
}

// Function to create the project structure
<<<<<<< HEAD
function createProjectStructure(
	projectName,
	projectDescription,
	projectVersion,
	authorName,
	skipInstall,
	addAliases,
	dryRun
) {
=======
function createProjectStructure(addAliases) {
>>>>>>> e69a47d3
	const targetDir = process.cwd();
	log('info', `Initializing project in ${targetDir}`);

	// Create directories
	ensureDirectoryExists(path.join(targetDir, '.cursor', 'rules'));
<<<<<<< HEAD
	ensureDirectoryExists(path.join(targetDir, 'scripts'));
	ensureDirectoryExists(path.join(targetDir, 'tasks'));

	// Define our package.json content
	const packageJson = {
		name: projectName.toLowerCase().replace(/\s+/g, '-'),
		version: projectVersion,
		description: projectDescription,
		author: authorName,
		type: 'module',
		scripts: {
			dev: 'node scripts/dev.js',
			list: 'node scripts/dev.js list',
			generate: 'node scripts/dev.js generate',
			'parse-prd': 'node scripts/dev.js parse-prd'
		},
		dependencies: {
			'@ai-sdk/anthropic': '^1.2.10',
			'@ai-sdk/azure': '^1.3.17',
			'@ai-sdk/google': '^1.2.13',
			'@ai-sdk/mistral': '^1.2.7',
			'@ai-sdk/openai': '^1.3.20',
			'@ai-sdk/perplexity': '^1.1.7',
			'@ai-sdk/xai': '^1.2.15',
			'@openrouter/ai-sdk-provider': '^0.4.5',
			'ollama-ai-provider': '^1.2.0',
			ai: '^4.3.10',
			boxen: '^8.0.1',
			chalk: '^4.1.2',
			commander: '^11.1.0',
			'cli-table3': '^0.6.5',
			cors: '^2.8.5',
			dotenv: '^16.3.1',
			express: '^4.21.2',
			fastmcp: '^1.20.5',
			figlet: '^1.8.0',
			'fuse.js': '^7.0.0',
			'gradient-string': '^3.0.0',
			helmet: '^8.1.0',
			inquirer: '^12.5.0',
			jsonwebtoken: '^9.0.2',
			'lru-cache': '^10.2.0',
			openai: '^4.89.0',
			ora: '^8.2.0'
		}
	};

	// Check if package.json exists and merge if it does
	const packageJsonPath = path.join(targetDir, 'package.json');
	if (fs.existsSync(packageJsonPath)) {
		log('info', 'package.json already exists, merging content...');
		try {
			const existingPackageJson = JSON.parse(
				fs.readFileSync(packageJsonPath, 'utf8')
			);

			// Preserve existing fields but add our required ones
			const mergedPackageJson = {
				...existingPackageJson,
				scripts: {
					...existingPackageJson.scripts,
					...Object.fromEntries(
						Object.entries(packageJson.scripts).filter(
							([key]) =>
								!existingPackageJson.scripts ||
								!existingPackageJson.scripts[key]
						)
					)
				},
				dependencies: {
					...(existingPackageJson.dependencies || {}),
					...Object.fromEntries(
						Object.entries(packageJson.dependencies).filter(
							([key]) =>
								!existingPackageJson.dependencies ||
								!existingPackageJson.dependencies[key]
						)
					)
				}
			};

			// Ensure type is set if not already present
			if (!mergedPackageJson.type && packageJson.type) {
				mergedPackageJson.type = packageJson.type;
			}

			fs.writeFileSync(
				packageJsonPath,
				JSON.stringify(mergedPackageJson, null, 2)
			);
			log('success', 'Updated package.json with required fields');
		} catch (error) {
			log('error', `Failed to merge package.json: ${error.message}`);
			// Create a backup before potentially modifying
			const backupPath = `${packageJsonPath}.backup-${Date.now()}`;
			fs.copyFileSync(packageJsonPath, backupPath);
			log('info', `Created backup of existing package.json at ${backupPath}`);
			fs.writeFileSync(packageJsonPath, JSON.stringify(packageJson, null, 2));
			log(
				'warn',
				'Created new package.json (backup of original file was created if it existed)'
			);
		}
	} else {
		// If package.json doesn't exist, create it
		fs.writeFileSync(packageJsonPath, JSON.stringify(packageJson, null, 2));
		log('success', 'Created package.json');
=======

	// Create Roo directories
	ensureDirectoryExists(path.join(targetDir, '.roo'));
	ensureDirectoryExists(path.join(targetDir, '.roo', 'rules'));
	for (const mode of [
		'architect',
		'ask',
		'boomerang',
		'code',
		'debug',
		'test'
	]) {
		ensureDirectoryExists(path.join(targetDir, '.roo', `rules-${mode}`));
>>>>>>> e69a47d3
	}

	ensureDirectoryExists(path.join(targetDir, 'scripts'));
	ensureDirectoryExists(path.join(targetDir, 'tasks'));

	// Setup MCP configuration for integration with Cursor
	setupMCPConfiguration(targetDir);

	// Copy template files with replacements
	const replacements = {
		year: new Date().getFullYear()
	};

	// Copy .env.example
	copyTemplateFile(
		'env.example',
		path.join(targetDir, '.env.example'),
		replacements
	);

	// Copy .taskmasterconfig with project name
	copyTemplateFile(
		'.taskmasterconfig',
		path.join(targetDir, '.taskmasterconfig'),
		{
			...replacements
		}
	);

	// Copy .gitignore
	copyTemplateFile('gitignore', path.join(targetDir, '.gitignore'));

	// Copy dev_workflow.mdc
	copyTemplateFile(
		'dev_workflow.mdc',
		path.join(targetDir, '.cursor', 'rules', 'dev_workflow.mdc')
	);

	// Copy taskmaster.mdc
	copyTemplateFile(
		'taskmaster.mdc',
		path.join(targetDir, '.cursor', 'rules', 'taskmaster.mdc')
	);

	// Copy cursor_rules.mdc
	copyTemplateFile(
		'cursor_rules.mdc',
		path.join(targetDir, '.cursor', 'rules', 'cursor_rules.mdc')
	);

	// Copy self_improve.mdc
	copyTemplateFile(
		'self_improve.mdc',
		path.join(targetDir, '.cursor', 'rules', 'self_improve.mdc')
	);

	// Generate Roo rules from Cursor rules
	log('info', 'Generating Roo rules from Cursor rules...');
	convertAllCursorRulesToRooRules(targetDir);

	// Copy .windsurfrules
	copyTemplateFile('windsurfrules', path.join(targetDir, '.windsurfrules'));

	// Copy .roomodes for Roo Code integration
	copyTemplateFile('.roomodes', path.join(targetDir, '.roomodes'));

	// Copy Roo rule files for each mode
	const rooModes = ['architect', 'ask', 'boomerang', 'code', 'debug', 'test'];
	for (const mode of rooModes) {
		copyTemplateFile(
			`${mode}-rules`,
			path.join(targetDir, '.roo', `rules-${mode}`, `${mode}-rules`)
		);
	}

	// Copy example_prd.txt
	copyTemplateFile(
		'example_prd.txt',
		path.join(targetDir, 'scripts', 'example_prd.txt')
	);

	// Create main README.md
	copyTemplateFile(
		'README-task-master.md',
		path.join(targetDir, 'README-task-master.md'),
		replacements
	);

<<<<<<< HEAD
	// Initialize git repository if git is available
	try {
		if (!fs.existsSync(path.join(targetDir, '.git'))) {
			log('info', 'Initializing git repository...');
			execSync('git init', { stdio: 'ignore' });
			log('success', 'Git repository initialized');
		}
	} catch (error) {
		log('warn', 'Git not available, skipping repository initialization');
	}

	// Run npm install automatically
	const npmInstallOptions = {
		cwd: targetDir,
		// Default to inherit for interactive CLI, change if silent
		stdio: 'inherit'
	};

	if (isSilentMode()) {
		// If silent (MCP mode), suppress npm install output
		npmInstallOptions.stdio = 'ignore';
		log('info', 'Running npm install silently...'); // Log our own message
	} else {
		// Interactive mode, show the boxen message
		console.log(
			boxen(chalk.cyan('Installing dependencies...'), {
				padding: 0.5,
				margin: 0.5,
				borderStyle: 'round',
				borderColor: 'blue'
			})
		);
	}

	try {
		if (!skipInstall) {
			// Use the determined options
			execSync('npm install', npmInstallOptions);
			log('success', 'Dependencies installed successfully!');
		} else {
			log('info', 'Dependencies installation skipped');
		}
	} catch (error) {
		log('error', 'Failed to install dependencies:', error.message);
		// Add more detail if silent, as the user won't see npm's error directly
		if (isSilentMode()) {
			log('error', 'Check npm logs or run "npm install" manually for details.');
		} else {
			log('error', 'Please run npm install manually');
		}
	}

	// === Add Model Configuration Step ===
	if (!isSilentMode() && !dryRun) {
		console.log(
			boxen(chalk.cyan('Configuring AI Models...'), {
				padding: 0.5,
				margin: { top: 1, bottom: 0.5 },
				borderStyle: 'round',
				borderColor: 'blue'
			})
		);
		log(
			'info',
			'Running interactive model setup. Please select your preferred AI models.'
		);
		try {
			execSync('npx task-master models --setup', {
				stdio: 'inherit',
				cwd: targetDir
			});
			log('success', 'AI Models configured.');
		} catch (error) {
			log('error', 'Failed to configure AI models:', error.message);
			log('warn', 'You may need to run "task-master models --setup" manually.');
		}
	} else if (isSilentMode() && !dryRun) {
		log('info', 'Skipping interactive model setup in silent (MCP) mode.');
		log(
			'warn',
			'Please configure AI models using "task-master models --set-..." or the "models" MCP tool.'
		);
	} else if (dryRun) {
		log('info', 'DRY RUN: Skipping interactive model setup.');
=======
	// Add shell aliases if requested
	if (addAliases) {
		addShellAliases();
>>>>>>> e69a47d3
	}
	// ====================================

	// Display success message
	if (!isSilentMode()) {
		console.log(
			boxen(
				warmGradient.multiline(
					figlet.textSync('Success!', { font: 'Standard' })
				) +
					'\n' +
					chalk.green('Project initialized successfully!'),
				{
					padding: 1,
					margin: 1,
					borderStyle: 'double',
					borderColor: 'green'
				}
			)
		);
	}

	// Display next steps in a nice box
	if (!isSilentMode()) {
		console.log(
			boxen(
				chalk.cyan.bold('Things you should do next:') +
					'\n\n' +
					chalk.white('1. ') +
					chalk.yellow(
						'Configure AI models (if needed) and add API keys to `.env`'
					) +
					'\n' +
					chalk.white('   ├─ ') +
					chalk.dim('Models: Use `task-master models` commands') +
					'\n' +
					chalk.white('   └─ ') +
					chalk.dim(
						'Keys: Add provider API keys to .env (or inside the MCP config file i.e. .cursor/mcp.json)'
					) +
					'\n' +
					chalk.white('2. ') +
					chalk.yellow(
						'Discuss your idea with AI and ask for a PRD using example_prd.txt, and save it to scripts/PRD.txt'
					) +
					'\n' +
					chalk.white('3. ') +
					chalk.yellow(
						'Ask Cursor Agent (or run CLI) to parse your PRD and generate initial tasks:'
					) +
					'\n' +
					chalk.white('   └─ ') +
					chalk.dim('MCP Tool: ') +
					chalk.cyan('parse_prd') +
					chalk.dim(' | CLI: ') +
					chalk.cyan('task-master parse-prd scripts/prd.txt') +
					'\n' +
					chalk.white('4. ') +
					chalk.yellow(
						'Ask Cursor to analyze the complexity of the tasks in your PRD using research'
					) +
					'\n' +
					chalk.white('   └─ ') +
					chalk.dim('MCP Tool: ') +
					chalk.cyan('analyze_project_complexity') +
					chalk.dim(' | CLI: ') +
					chalk.cyan('task-master analyze-complexity') +
					'\n' +
					chalk.white('5. ') +
					chalk.yellow(
						'Ask Cursor to expand all of your tasks using the complexity analysis'
					) +
					'\n' +
					chalk.white('6. ') +
					chalk.yellow('Ask Cursor to begin working on the next task') +
					'\n' +
					chalk.white('7. ') +
					chalk.yellow(
						'Ask Cursor to set the status of one or many tasks/subtasks at a time. Use the task id from the task lists.'
					) +
					'\n' +
					chalk.white('8. ') +
					chalk.yellow(
						'Ask Cursor to update all tasks from a specific task id based on new learnings or pivots in your project.'
					) +
					'\n' +
					chalk.white('9. ') +
					chalk.green.bold('Ship it!') +
					'\n\n' +
					chalk.dim(
						'* Review the README.md file to learn how to use other commands via Cursor Agent.'
					) +
					'\n' +
					chalk.dim(
						'* Use the task-master command without arguments to see all available commands.'
					),
				{
					padding: 1,
					margin: 1,
					borderStyle: 'round',
					borderColor: 'yellow',
					title: 'Getting Started',
					titleAlignment: 'center'
				}
			)
		);
	}
}

// Function to setup MCP configuration for Cursor integration
function setupMCPConfiguration(targetDir) {
	const mcpDirPath = path.join(targetDir, '.cursor');
	const mcpJsonPath = path.join(mcpDirPath, 'mcp.json');

	log('info', 'Setting up MCP configuration for Cursor integration...');

	// Create .cursor directory if it doesn't exist
	ensureDirectoryExists(mcpDirPath);

	// New MCP config to be added - references the installed package
	const newMCPServer = {
		'task-master-ai': {
			command: 'npx',
			args: ['-y', 'task-master-mcp'],
			env: {
				ANTHROPIC_API_KEY: 'YOUR_ANTHROPIC_API_KEY',
				PERPLEXITY_API_KEY: 'YOUR_PERPLEXITY_API_KEY',
				MODEL: 'claude-3-7-sonnet-20250219',
				PERPLEXITY_MODEL: 'sonar-pro',
				MAX_TOKENS: '64000',
				TEMPERATURE: '0.2',
				DEFAULT_SUBTASKS: '5',
				DEFAULT_PRIORITY: 'medium'
			}
		}
	};

	// Check if mcp.json already exists
	if (fs.existsSync(mcpJsonPath)) {
		log(
			'info',
			'MCP configuration file already exists, checking for existing task-master-mcp...'
		);
		try {
			// Read existing config
			const mcpConfig = JSON.parse(fs.readFileSync(mcpJsonPath, 'utf8'));

			// Initialize mcpServers if it doesn't exist
			if (!mcpConfig.mcpServers) {
				mcpConfig.mcpServers = {};
			}

			// Check if any existing server configuration already has task-master-mcp in its args
			const hasMCPString = Object.values(mcpConfig.mcpServers).some(
				(server) =>
					server.args &&
					server.args.some(
						(arg) => typeof arg === 'string' && arg.includes('task-master-mcp')
					)
			);

			if (hasMCPString) {
				log(
					'info',
					'Found existing task-master-mcp configuration in mcp.json, leaving untouched'
				);
				return; // Exit early, don't modify the existing configuration
			}

			// Add the task-master-ai server if it doesn't exist
			if (!mcpConfig.mcpServers['task-master-ai']) {
				mcpConfig.mcpServers['task-master-ai'] = newMCPServer['task-master-ai'];
				log(
					'info',
					'Added task-master-ai server to existing MCP configuration'
				);
			} else {
				log('info', 'task-master-ai server already configured in mcp.json');
			}

			// Write the updated configuration
			fs.writeFileSync(mcpJsonPath, JSON.stringify(mcpConfig, null, 4));
			log('success', 'Updated MCP configuration file');
		} catch (error) {
			log('error', `Failed to update MCP configuration: ${error.message}`);
			// Create a backup before potentially modifying
			const backupPath = `${mcpJsonPath}.backup-${Date.now()}`;
			if (fs.existsSync(mcpJsonPath)) {
				fs.copyFileSync(mcpJsonPath, backupPath);
				log('info', `Created backup of existing mcp.json at ${backupPath}`);
			}

			// Create new configuration
			const newMCPConfig = {
				mcpServers: newMCPServer
			};

			fs.writeFileSync(mcpJsonPath, JSON.stringify(newMCPConfig, null, 4));
			log(
				'warn',
				'Created new MCP configuration file (backup of original file was created if it existed)'
			);
		}
	} else {
		// If mcp.json doesn't exist, create it
		const newMCPConfig = {
			mcpServers: newMCPServer
		};

		fs.writeFileSync(mcpJsonPath, JSON.stringify(newMCPConfig, null, 4));
		log('success', 'Created MCP configuration file for Cursor integration');
	}

	// Add note to console about MCP integration
	log('info', 'MCP server will use the installed task-master-ai package');
}

// Ensure necessary functions are exported
export { initializeProject, log }; // Only export what's needed by commands.js<|MERGE_RESOLUTION|>--- conflicted
+++ resolved
@@ -24,6 +24,7 @@
 import gradient from 'gradient-string';
 import { isSilentMode } from './modules/utils.js';
 import { convertAllCursorRulesToRooRules } from './modules/rule-transformer.js';
+import { execSync } from 'child_process';
 
 const __filename = fileURLToPath(import.meta.url);
 const __dirname = dirname(__filename);
@@ -357,13 +358,8 @@
 		console.log('==================================================');
 	}
 
-<<<<<<< HEAD
 	const skipPrompts = options.yes || (options.name && options.description);
 
-=======
-	// Determine if we should skip prompts based on the passed options
-	const skipPrompts = options.yes;
->>>>>>> e69a47d3
 	if (!isSilentMode()) {
 		console.log('Skip prompts determined:', skipPrompts);
 	}
@@ -373,16 +369,12 @@
 			console.log('SKIPPING PROMPTS - Using defaults or provided values');
 		}
 
-<<<<<<< HEAD
 		// Use provided options or defaults
 		const projectName = options.name || 'task-master-project';
 		const projectDescription =
 			options.description || 'A project managed with Task Master AI';
 		const projectVersion = options.version || '0.1.0';
 		const authorName = options.author || 'Vibe coder';
-=======
-		// We no longer need these variables
->>>>>>> e69a47d3
 		const dryRun = options.dryRun || false;
 		const addAliases = options.aliases || false;
 
@@ -398,21 +390,7 @@
 			};
 		}
 
-<<<<<<< HEAD
-		// Call createProjectStructure (no need for isInteractive flag)
-		createProjectStructure(
-			projectName,
-			projectDescription,
-			projectVersion,
-			authorName,
-			skipInstall,
-			addAliases,
-			dryRun // Pass dryRun
-		);
-=======
-		// Create structure using only necessary values
-		createProjectStructure(addAliases);
->>>>>>> e69a47d3
+		createProjectStructure(addAliases, dryRun);
 	} else {
 		// Interactive logic
 		log('info', 'Required options not provided, proceeding with prompts.');
@@ -422,27 +400,7 @@
 		});
 
 		try {
-<<<<<<< HEAD
-			// Prompt user for input...
-			const projectName = await promptQuestion(
-				rl,
-				chalk.cyan('Enter project name: ')
-			);
-			const projectDescription = await promptQuestion(
-				rl,
-				chalk.cyan('Enter project description: ')
-			);
-			const projectVersionInput = await promptQuestion(
-				rl,
-				chalk.cyan('Enter project version (default: 1.0.0): ')
-			);
-			const authorName = await promptQuestion(
-				rl,
-				chalk.cyan('Enter your name: ')
-			);
-=======
 			// Only prompt for shell aliases
->>>>>>> e69a47d3
 			const addAliasesInput = await promptQuestion(
 				rl,
 				chalk.cyan(
@@ -473,10 +431,6 @@
 				return;
 			}
 
-<<<<<<< HEAD
-=======
-			// Still respect dryRun if passed initially even when prompting
->>>>>>> e69a47d3
 			const dryRun = options.dryRun || false;
 
 			if (dryRun) {
@@ -491,21 +445,8 @@
 				};
 			}
 
-<<<<<<< HEAD
-			// Call createProjectStructure (no need for isInteractive flag)
-			createProjectStructure(
-				projectName,
-				projectDescription,
-				projectVersion,
-				authorName,
-				skipInstall,
-				addAliasesPrompted,
-				dryRun // Pass dryRun
-			);
-=======
 			// Create structure using only necessary values
-			createProjectStructure(addAliasesPrompted);
->>>>>>> e69a47d3
+			createProjectStructure(addAliasesPrompted, dryRun);
 		} catch (error) {
 			rl.close();
 			log('error', `Error during initialization process: ${error.message}`);
@@ -524,133 +465,12 @@
 }
 
 // Function to create the project structure
-<<<<<<< HEAD
-function createProjectStructure(
-	projectName,
-	projectDescription,
-	projectVersion,
-	authorName,
-	skipInstall,
-	addAliases,
-	dryRun
-) {
-=======
-function createProjectStructure(addAliases) {
->>>>>>> e69a47d3
+function createProjectStructure(addAliases, dryRun) {
 	const targetDir = process.cwd();
 	log('info', `Initializing project in ${targetDir}`);
 
 	// Create directories
 	ensureDirectoryExists(path.join(targetDir, '.cursor', 'rules'));
-<<<<<<< HEAD
-	ensureDirectoryExists(path.join(targetDir, 'scripts'));
-	ensureDirectoryExists(path.join(targetDir, 'tasks'));
-
-	// Define our package.json content
-	const packageJson = {
-		name: projectName.toLowerCase().replace(/\s+/g, '-'),
-		version: projectVersion,
-		description: projectDescription,
-		author: authorName,
-		type: 'module',
-		scripts: {
-			dev: 'node scripts/dev.js',
-			list: 'node scripts/dev.js list',
-			generate: 'node scripts/dev.js generate',
-			'parse-prd': 'node scripts/dev.js parse-prd'
-		},
-		dependencies: {
-			'@ai-sdk/anthropic': '^1.2.10',
-			'@ai-sdk/azure': '^1.3.17',
-			'@ai-sdk/google': '^1.2.13',
-			'@ai-sdk/mistral': '^1.2.7',
-			'@ai-sdk/openai': '^1.3.20',
-			'@ai-sdk/perplexity': '^1.1.7',
-			'@ai-sdk/xai': '^1.2.15',
-			'@openrouter/ai-sdk-provider': '^0.4.5',
-			'ollama-ai-provider': '^1.2.0',
-			ai: '^4.3.10',
-			boxen: '^8.0.1',
-			chalk: '^4.1.2',
-			commander: '^11.1.0',
-			'cli-table3': '^0.6.5',
-			cors: '^2.8.5',
-			dotenv: '^16.3.1',
-			express: '^4.21.2',
-			fastmcp: '^1.20.5',
-			figlet: '^1.8.0',
-			'fuse.js': '^7.0.0',
-			'gradient-string': '^3.0.0',
-			helmet: '^8.1.0',
-			inquirer: '^12.5.0',
-			jsonwebtoken: '^9.0.2',
-			'lru-cache': '^10.2.0',
-			openai: '^4.89.0',
-			ora: '^8.2.0'
-		}
-	};
-
-	// Check if package.json exists and merge if it does
-	const packageJsonPath = path.join(targetDir, 'package.json');
-	if (fs.existsSync(packageJsonPath)) {
-		log('info', 'package.json already exists, merging content...');
-		try {
-			const existingPackageJson = JSON.parse(
-				fs.readFileSync(packageJsonPath, 'utf8')
-			);
-
-			// Preserve existing fields but add our required ones
-			const mergedPackageJson = {
-				...existingPackageJson,
-				scripts: {
-					...existingPackageJson.scripts,
-					...Object.fromEntries(
-						Object.entries(packageJson.scripts).filter(
-							([key]) =>
-								!existingPackageJson.scripts ||
-								!existingPackageJson.scripts[key]
-						)
-					)
-				},
-				dependencies: {
-					...(existingPackageJson.dependencies || {}),
-					...Object.fromEntries(
-						Object.entries(packageJson.dependencies).filter(
-							([key]) =>
-								!existingPackageJson.dependencies ||
-								!existingPackageJson.dependencies[key]
-						)
-					)
-				}
-			};
-
-			// Ensure type is set if not already present
-			if (!mergedPackageJson.type && packageJson.type) {
-				mergedPackageJson.type = packageJson.type;
-			}
-
-			fs.writeFileSync(
-				packageJsonPath,
-				JSON.stringify(mergedPackageJson, null, 2)
-			);
-			log('success', 'Updated package.json with required fields');
-		} catch (error) {
-			log('error', `Failed to merge package.json: ${error.message}`);
-			// Create a backup before potentially modifying
-			const backupPath = `${packageJsonPath}.backup-${Date.now()}`;
-			fs.copyFileSync(packageJsonPath, backupPath);
-			log('info', `Created backup of existing package.json at ${backupPath}`);
-			fs.writeFileSync(packageJsonPath, JSON.stringify(packageJson, null, 2));
-			log(
-				'warn',
-				'Created new package.json (backup of original file was created if it existed)'
-			);
-		}
-	} else {
-		// If package.json doesn't exist, create it
-		fs.writeFileSync(packageJsonPath, JSON.stringify(packageJson, null, 2));
-		log('success', 'Created package.json');
-=======
 
 	// Create Roo directories
 	ensureDirectoryExists(path.join(targetDir, '.roo'));
@@ -664,7 +484,6 @@
 		'test'
 	]) {
 		ensureDirectoryExists(path.join(targetDir, '.roo', `rules-${mode}`));
->>>>>>> e69a47d3
 	}
 
 	ensureDirectoryExists(path.join(targetDir, 'scripts'));
@@ -753,7 +572,6 @@
 		replacements
 	);
 
-<<<<<<< HEAD
 	// Initialize git repository if git is available
 	try {
 		if (!fs.existsSync(path.join(targetDir, '.git'))) {
@@ -786,24 +604,6 @@
 				borderColor: 'blue'
 			})
 		);
-	}
-
-	try {
-		if (!skipInstall) {
-			// Use the determined options
-			execSync('npm install', npmInstallOptions);
-			log('success', 'Dependencies installed successfully!');
-		} else {
-			log('info', 'Dependencies installation skipped');
-		}
-	} catch (error) {
-		log('error', 'Failed to install dependencies:', error.message);
-		// Add more detail if silent, as the user won't see npm's error directly
-		if (isSilentMode()) {
-			log('error', 'Check npm logs or run "npm install" manually for details.');
-		} else {
-			log('error', 'Please run npm install manually');
-		}
 	}
 
 	// === Add Model Configuration Step ===
@@ -838,11 +638,6 @@
 		);
 	} else if (dryRun) {
 		log('info', 'DRY RUN: Skipping interactive model setup.');
-=======
-	// Add shell aliases if requested
-	if (addAliases) {
-		addShellAliases();
->>>>>>> e69a47d3
 	}
 	// ====================================
 
